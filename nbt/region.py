--- conflicted
+++ resolved
@@ -9,8 +9,7 @@
 from gzip import GzipFile
 import zlib
 from StringIO import StringIO
-<<<<<<< HEAD
-import math, time, datetime
+import math, time
 from os.path import getsize
 
 class RegionHeaderError(Exception):
@@ -28,9 +27,6 @@
 	def __init__(self, msg):
 		self.msg = msg
 
-=======
-import math, time
->>>>>>> 33a91fa6
 
 class RegionFile(object):
 	"""
